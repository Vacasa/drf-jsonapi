from pydoc import locate

from django.conf import settings
from django.urls import resolve, Resolver404
from django.core.paginator import Paginator

from rest_framework.exceptions import ParseError


class RelationshipHandler(object):
    """
    Validates relationship requests, and builds response dictionaries.  This class
    is meant to be overridden by inheritance.  Some methods are not implemented here.
    """

    # These attributes are meant to be overridden by sub-classes
    many = False
    serializer_class = None
    related_field = None

    def validate(self, data):
        """
        Validate relationship requests, ensuring top-level data "data" element is
        a list in a to-many relationship, or a single element in a to-one relationship.

        :param RelationshipHandler self: This object
        :param list data: Request data
        :return: A list of data objects or a single data object
        :rtype: list
        :raises ParseError: when the top-level "data" element(s) is/are malformed
        """

        if self.many and not isinstance(data, list):
            raise ParseError('The top-level "data" element must be an array of resource identifiers or an empty array.')

        if not self.many and not (isinstance(data, dict) or data is None):
            raise ParseError('The top-level "data" element must be a single resource object or null')

        return data

    def build_relationship_links(self, base_serializer, relation, resource, request=None):
        """
        Builds relationship links for a JSON-API response

        :param RelationshipHandler self: This object
        :param serializer base_serializer: A model serlializer
        :param string relation: The name of a relationship
        :param model resource: The model for the relationship "parent"
        :return: A links dictionary
        :rtype: dict
        """

        links = {}

        args = (
            settings.BASE_URL,
            base_serializer.Meta.base_path,
            base_serializer.get_id(resource),
            relation
        )

        # self
        try:
            resolve("{}/{}/relationships/{}".format(*args[1:]))
            links['self'] = "{}{}/{}/relationships/{}".format(*args)
        except Resolver404:
            pass

        # related
        try:
            resolve("{}/{}/{}".format(*args[1:]))
            links['related'] = "{}{}/{}/{}".format(*args)
        except Resolver404:
            pass

        # Allow overrides
        links = self.get_links(resource, links)

        return links

    def get_serializer_class(self):
        """
        Retrieve a serializer class

        :param RelationshipsHandler self: This object
        :return serializer_class:
        :rtype: type
        :raises NotImplementedError: As this method requires an override in the extending class
        """
        if isinstance(self.serializer_class, str):
            return locate(self.serializer_class)
        if isinstance(self.serializer_class, type):
            return self.serializer_class
        raise NotImplementedError("`serializer_class` is missing or `get_serializer_class()` is not implemented in {}".format(self.__class__))

    def get_links(self, resource, links, request=None):
        """
        Retrieve links from given links attribute.

        :param RelationshipsHandler self: This object
        :param QuerySet resource: A model resource
        :param dict links:
        :return links:
        :rtype: dict
        """

        return links

    def get_related(self, resource, request=None):
        """
        Retrieve related resources

        :param RelationshipsHandler self: This object
        :return related:
        :rtype: object
        :raises NotImplementedError: As this method requires an override in the extending class
        """
        if self.related_field:
            related = getattr(resource, self.related_field)
            if self.many:
                return related.all()
            return related
        raise NotImplementedError("`related_field` is missing or `get_related` is not implemented in {}".format(self.__class__))

    def apply_pagination(self, related, page_size):
        """
        Builds a pagination metadata for a JSON-API response

        :param RelationshipsHandler self: This object
        :param django.db.models.query.QuerySet related: A collection of related
        objects from the database
        :param int page_size: The number of resources to display in view
        :return: A list containing a queryset and dictionary of metadata
        :rtype: list
        """

        paginator = Paginator(related, page_size)
        page = paginator.page(1)

        meta = {
            'count': paginator.count,
            'has_next': page.has_next(),
            'has_previous': page.has_previous(),
            'page_size': paginator.per_page,
            'page': page.number,
            'num_pages': paginator.num_pages
        }

        return page.object_list, meta

    def add_related(self, resource, related, request=None):
        """
        Add a related resource.

        :param RelationshipsHandler self: This object
        :param model resource: The model for the relationship "parent"
        :param django.db.models.query.QuerySet related: A collection of related
        objects from the database
        :raises NotImplementedError: As this method requires an override in the extending class
        """
        assert(self.many)
        if not self.related_field:
            raise NotImplementedError("`related_field` is missing or `add_related` is not implemented in {}".format(self.__class__))
        getattr(resource, self.related_field).add(*related)
<<<<<<< HEAD
            
    def set_related(self, resource, related, request=None):
=======

    def set_related(self, resource, related):
>>>>>>> 09e1f508
        """
        Set a related resource.

        :param RelationshipsHandler self: This object
        :param model resource: The model for the relationship "parent"
        :param django.db.models.query.QuerySet related: A collection of related
        objects from the database
        :raises NotImplementedError: As this method requires an override in the extending class
        """
        if not self.related_field:
            raise NotImplementedError("`set_related` is not implemented in {}".format(self.__class__))
        if self.many:
            getattr(resource, self.related_field).set(related)
        else:
            setattr(resource, self.related_field, related)

    def remove_related(self, resource, related, request=None):
        """
        Remove a related resource.

        :param RelationshipsHandler self: This object
        :param model resource: The model for the relationship "parent"
        :param django.db.models.query.QuerySet related: A collection of related
        objects from the database
        :raises NotImplementedError: As this method requires an override in the extending class
        """
        assert(self.many)
        if not self.related_field:
            raise NotImplementedError("`remove_related` is not implemented in {}".format(self.__class__))
        getattr(resource, self.related_field).remove(*related)<|MERGE_RESOLUTION|>--- conflicted
+++ resolved
@@ -162,13 +162,8 @@
         if not self.related_field:
             raise NotImplementedError("`related_field` is missing or `add_related` is not implemented in {}".format(self.__class__))
         getattr(resource, self.related_field).add(*related)
-<<<<<<< HEAD
             
     def set_related(self, resource, related, request=None):
-=======
-
-    def set_related(self, resource, related):
->>>>>>> 09e1f508
         """
         Set a related resource.
 
