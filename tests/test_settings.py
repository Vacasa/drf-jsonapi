--- conflicted
+++ resolved
@@ -7,11 +7,8 @@
     'django.contrib',
     'drf_jsonapi',
     'tests',
-<<<<<<< HEAD
     'tests.nested_includes'
-=======
     'tests.relationship_handlers'
->>>>>>> ec08f2b1
 ]
 DATABASES = {
     'default': {
